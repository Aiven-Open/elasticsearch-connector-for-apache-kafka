--- conflicted
+++ resolved
@@ -89,17 +89,13 @@
     }
   }
 
-<<<<<<< HEAD
-  public static IndexableRecord convertRecord(
+  public IndexableRecord convertRecord(
       SinkRecord record,
       String index,
       String type,
       boolean ignoreKey,
       boolean ignoreSchema
   ) {
-=======
-  public IndexableRecord convertRecord(SinkRecord record, String index, String type, boolean ignoreKey, boolean ignoreSchema) {
->>>>>>> 5d648662
     final String id;
     if (ignoreKey) {
       id = record.topic()
@@ -126,19 +122,12 @@
   }
 
   // We need to pre process the Kafka Connect schema before converting to JSON as Elasticsearch
-<<<<<<< HEAD
   // expects a different JSON format from the current JSON converter provides. Rather than
   // completely rewrite a converter for Elasticsearch, we will refactor the JSON converter to
   // support customized translation. The pre process is no longer needed once we have the JSON
   // converter refactored.
-  static Schema preProcessSchema(Schema schema) {
-=======
-  // expects a different JSON format from the current JSON converter provides. Rather than completely
-  // rewrite a converter for Elasticsearch, we will refactor the JSON converter to support customized
-  // translation. The pre process is no longer needed once we have the JSON converter refactored.
   // visible for testing
   Schema preProcessSchema(Schema schema) {
->>>>>>> 5d648662
     if (schema == null) {
       return null;
     }
@@ -160,7 +149,6 @@
 
     Schema.Type schemaType = schema.type();
     switch (schemaType) {
-<<<<<<< HEAD
       case ARRAY:
         return preProcessArraySchema(schema);
       case MAP:
@@ -168,51 +156,23 @@
       case STRUCT:
         return preProcessStructSchema(schema);
       default:
-=======
-      case ARRAY: {
-        return copySchemaBasics(schema, SchemaBuilder.array(preProcessSchema(schema.valueSchema()))).build();
-      }
-      case MAP: {
-        Schema keySchema = schema.keySchema();
-        Schema valueSchema = schema.valueSchema();
-        String keyName = keySchema.name() == null ? keySchema.type().name() : keySchema.name();
-        String valueName = valueSchema.name() == null ? valueSchema.type().name() : valueSchema.name();
-        if (useCompactMapEntries && keySchema.type() == Schema.Type.STRING) {
-          return SchemaBuilder.map(preProcessSchema(keySchema), preProcessSchema(valueSchema)).build();
-        }
-        Schema elementSchema = SchemaBuilder.struct().name(keyName + "-" + valueName)
-             .field(MAP_KEY, preProcessSchema(keySchema))
-             .field(MAP_VALUE, preProcessSchema(valueSchema))
-             .build();
-        return copySchemaBasics(schema, SchemaBuilder.array(elementSchema)).build();
-      }
-      case STRUCT: {
-        SchemaBuilder structBuilder = copySchemaBasics(schema, SchemaBuilder.struct().name(schemaName));
-        for (Field field : schema.fields()) {
-          structBuilder.field(field.name(), preProcessSchema(field.schema()));
-        }
-        return structBuilder.build();
-      }
-      default: {
->>>>>>> 5d648662
         return schema;
     }
   }
 
-<<<<<<< HEAD
-  private static Schema preProcessArraySchema(Schema schema) {
+  private Schema preProcessArraySchema(Schema schema) {
     Schema valSchema = preProcessSchema(schema.valueSchema());
     return copySchemaBasics(schema, SchemaBuilder.array(valSchema)).build();
   }
 
-  private static Schema preProcessMapSchema(Schema schema) {
+  private Schema preProcessMapSchema(Schema schema) {
     Schema keySchema = schema.keySchema();
     Schema valueSchema = schema.valueSchema();
     String keyName = keySchema.name() == null ? keySchema.type().name() : keySchema.name();
     String valueName = valueSchema.name() == null ? valueSchema.type().name() : valueSchema.name();
     Schema preprocessedKeySchema = preProcessSchema(keySchema);
     Schema preprocessedValueSchema = preProcessSchema(valueSchema);
-    if (keySchema.type() == Schema.Type.STRING) {
+    if (useCompactMapEntries && keySchema.type() == Schema.Type.STRING) {
       return SchemaBuilder.map(preprocessedKeySchema, preprocessedValueSchema).build();
     }
     Schema elementSchema = SchemaBuilder.struct().name(keyName + "-" + valueName)
@@ -222,7 +182,7 @@
     return copySchemaBasics(schema, SchemaBuilder.array(elementSchema)).build();
   }
 
-  private static Schema preProcessStructSchema(Schema schema) {
+  private Schema preProcessStructSchema(Schema schema) {
     SchemaBuilder builder = copySchemaBasics(schema, SchemaBuilder.struct().name(schema.name()));
     for (Field field : schema.fields()) {
       builder.field(field.name(), preProcessSchema(field.schema()));
@@ -230,10 +190,7 @@
     return builder.build();
   }
 
-  private static SchemaBuilder copySchemaBasics(Schema source, SchemaBuilder target) {
-=======
   private SchemaBuilder copySchemaBasics(Schema source, SchemaBuilder target) {
->>>>>>> 5d648662
     if (source.isOptional()) {
       target.optional();
     }
@@ -245,12 +202,8 @@
   }
 
   // visible for testing
-<<<<<<< HEAD
-  static Object preProcessValue(Object value, Schema schema, Schema newSchema) {
+  Object preProcessValue(Object value, Schema schema, Schema newSchema) {
     // Handle missing schemas and acceptable null values
-=======
-  Object preProcessValue(Object value, Schema schema, Schema newSchema) {
->>>>>>> 5d648662
     if (schema == null) {
       return value;
     }
@@ -275,30 +228,7 @@
       case ARRAY:
         return preProcessArrayValue(value, schema, newSchema);
       case MAP:
-<<<<<<< HEAD
         return preProcessMapValue(value, schema, newSchema);
-=======
-        Schema keySchema = schema.keySchema();
-        Schema valueSchema = schema.valueSchema();
-        Schema newValueSchema = newSchema.valueSchema();
-        Map<?, ?> map = (Map<?, ?>) value;
-        if (useCompactMapEntries && keySchema.type() == Schema.Type.STRING) {
-          Map<Object, Object> processedMap = new HashMap<>();
-          for (Map.Entry<?, ?> entry: map.entrySet()) {
-            processedMap.put(preProcessValue(entry.getKey(), keySchema, newSchema.keySchema()),
-                preProcessValue(entry.getValue(), valueSchema, newValueSchema));
-          }
-          return processedMap;
-        }
-        List<Struct> mapStructs = new ArrayList<>();
-        for (Map.Entry<?, ?> entry: map.entrySet()) {
-          Struct mapStruct = new Struct(newValueSchema);
-          mapStruct.put(MAP_KEY, preProcessValue(entry.getKey(), keySchema, newValueSchema.field(MAP_KEY).schema()));
-          mapStruct.put(MAP_VALUE, preProcessValue(entry.getValue(), valueSchema, newValueSchema.field(MAP_VALUE).schema()));
-          mapStructs.add(mapStruct);
-        }
-        return mapStructs;
->>>>>>> 5d648662
       case STRUCT:
         return preProcessStructValue(value, schema, newSchema);
       default:
@@ -306,7 +236,7 @@
     }
   }
 
-  private static Object preProcessNullValue(Schema schema) {
+  private Object preProcessNullValue(Schema schema) {
     if (schema.defaultValue() != null) {
       return schema.defaultValue();
     }
@@ -317,7 +247,7 @@
   }
 
   // @returns the decoded logical value or null if this isn't a known logical type
-  private static Object preProcessLogicalValue(String schemaName, Object value) {
+  private Object preProcessLogicalValue(String schemaName, Object value) {
     switch (schemaName) {
       case Decimal.LOGICAL_NAME:
         return ((BigDecimal) value).doubleValue();
@@ -331,7 +261,7 @@
     }
   }
 
-  private static Object preProcessArrayValue(Object value, Schema schema, Schema newSchema) {
+  private Object preProcessArrayValue(Object value, Schema schema, Schema newSchema) {
     Collection collection = (Collection) value;
     List<Object> result = new ArrayList<>();
     for (Object element: collection) {
@@ -340,12 +270,12 @@
     return result;
   }
 
-  private static Object preProcessMapValue(Object value, Schema schema, Schema newSchema) {
+  private Object preProcessMapValue(Object value, Schema schema, Schema newSchema) {
     Schema keySchema = schema.keySchema();
     Schema valueSchema = schema.valueSchema();
     Schema newValueSchema = newSchema.valueSchema();
     Map<?, ?> map = (Map<?, ?>) value;
-    if (keySchema.type() == Schema.Type.STRING) {
+    if (useCompactMapEntries && keySchema.type() == Schema.Type.STRING) {
       Map<Object, Object> processedMap = new HashMap<>();
       for (Map.Entry<?, ?> entry: map.entrySet()) {
         processedMap.put(
@@ -367,7 +297,7 @@
     return mapStructs;
   }
 
-  private static Object preProcessStructValue(Object value, Schema schema, Schema newSchema) {
+  private Object preProcessStructValue(Object value, Schema schema, Schema newSchema) {
     Struct struct = (Struct) value;
     Struct newStruct = new Struct(newSchema);
     for (Field field : schema.fields()) {
