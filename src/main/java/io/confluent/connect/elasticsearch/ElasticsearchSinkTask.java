/**
 * Copyright 2016 Confluent Inc.
 *
 * Licensed under the Apache License, Version 2.0 (the "License"); you may not
 * use this file except in compliance with the License. You may obtain a copy of
 * the License at
 *
 * http://www.apache.org/licenses/LICENSE-2.0
 *
 * Unless required by applicable law or agreed to in writing, software
 * distributed under the License is distributed on an "AS IS" BASIS, WITHOUT
 * WARRANTIES OR CONDITIONS OF ANY KIND, either express or implied. See the
 * License for the specific language governing permissions and limitations under
 * the License.
 **/

package io.confluent.connect.elasticsearch;

import org.apache.kafka.clients.consumer.OffsetAndMetadata;
import org.apache.kafka.common.TopicPartition;
import org.apache.kafka.common.config.ConfigException;
import org.apache.kafka.connect.errors.ConnectException;
import org.apache.kafka.connect.sink.SinkRecord;
import org.apache.kafka.connect.sink.SinkTask;
import org.slf4j.Logger;
import org.slf4j.LoggerFactory;

import java.util.Collection;
import java.util.HashMap;
import java.util.HashSet;
import java.util.List;
import java.util.Map;
import java.util.Set;
import java.util.concurrent.TimeUnit;

import io.searchbox.client.JestClient;
import io.searchbox.client.JestClientFactory;
import io.searchbox.client.config.HttpClientConfig;

public class ElasticsearchSinkTask extends SinkTask {

  private static final Logger log = LoggerFactory.getLogger(ElasticsearchSinkTask.class);
  private ElasticsearchWriter writer;
  private JestClient client;

  @Override
  public String version() {
    return Version.getVersion();
  }

  @Override
  public void start(Map<String, String> props) {
    start(props, null);
  }

  // public for testing
  public void start(Map<String, String> props, JestClient client) {
    try {
      log.info("Starting ElasticsearchSinkTask.");

      ElasticsearchSinkConnectorConfig config = new ElasticsearchSinkConnectorConfig(props);
      String type = config.getString(ElasticsearchSinkConnectorConfig.TYPE_NAME_CONFIG);
<<<<<<< HEAD
      boolean ignoreKey =
          config.getBoolean(ElasticsearchSinkConnectorConfig.KEY_IGNORE_CONFIG);
      boolean ignoreSchema =
          config.getBoolean(ElasticsearchSinkConnectorConfig.SCHEMA_IGNORE_CONFIG);


      Map<String, String> topicToIndexMap =
          parseMapConfig(config.getList(ElasticsearchSinkConnectorConfig.TOPIC_INDEX_MAP_CONFIG));
      Set<String> topicIgnoreKey =
          new HashSet<>(config.getList(ElasticsearchSinkConnectorConfig.TOPIC_KEY_IGNORE_CONFIG));
      Set<String> topicIgnoreSchema = new HashSet<>(
          config.getList(ElasticsearchSinkConnectorConfig.TOPIC_SCHEMA_IGNORE_CONFIG)
      );

      long flushTimeoutMs =
          config.getLong(ElasticsearchSinkConnectorConfig.FLUSH_TIMEOUT_MS_CONFIG);
      int maxBufferedRecords =
          config.getInt(ElasticsearchSinkConnectorConfig.MAX_BUFFERED_RECORDS_CONFIG);
      int batchSize =
          config.getInt(ElasticsearchSinkConnectorConfig.BATCH_SIZE_CONFIG);
      long lingerMs =
          config.getLong(ElasticsearchSinkConnectorConfig.LINGER_MS_CONFIG);
      int maxInFlightRequests =
          config.getInt(ElasticsearchSinkConnectorConfig.MAX_IN_FLIGHT_REQUESTS_CONFIG);
      long retryBackoffMs =
          config.getLong(ElasticsearchSinkConnectorConfig.RETRY_BACKOFF_MS_CONFIG);
      int maxRetry =
          config.getInt(ElasticsearchSinkConnectorConfig.MAX_RETRIES_CONFIG);
      boolean dropInvalidMessage =
          config.getBoolean(ElasticsearchSinkConnectorConfig.DROP_INVALID_MESSAGE_CONFIG);
=======
      boolean ignoreKey = config.getBoolean(ElasticsearchSinkConnectorConfig.KEY_IGNORE_CONFIG);
      boolean ignoreSchema = config.getBoolean(ElasticsearchSinkConnectorConfig.SCHEMA_IGNORE_CONFIG);
      boolean useCompactMapEntries = config.getBoolean(ElasticsearchSinkConnectorConfig.COMPACT_MAP_ENTRIES_CONFIG);

      Map<String, String> topicToIndexMap = parseMapConfig(config.getList(ElasticsearchSinkConnectorConfig.TOPIC_INDEX_MAP_CONFIG));
      Set<String> topicIgnoreKey = new HashSet<>(config.getList(ElasticsearchSinkConnectorConfig.TOPIC_KEY_IGNORE_CONFIG));
      Set<String> topicIgnoreSchema =  new HashSet<>(config.getList(ElasticsearchSinkConnectorConfig.TOPIC_SCHEMA_IGNORE_CONFIG));

      long flushTimeoutMs = config.getLong(ElasticsearchSinkConnectorConfig.FLUSH_TIMEOUT_MS_CONFIG);
      int maxBufferedRecords = config.getInt(ElasticsearchSinkConnectorConfig.MAX_BUFFERED_RECORDS_CONFIG);
      int batchSize = config.getInt(ElasticsearchSinkConnectorConfig.BATCH_SIZE_CONFIG);
      long lingerMs = config.getLong(ElasticsearchSinkConnectorConfig.LINGER_MS_CONFIG);
      int maxInFlightRequests = config.getInt(ElasticsearchSinkConnectorConfig.MAX_IN_FLIGHT_REQUESTS_CONFIG);
      long retryBackoffMs = config.getLong(ElasticsearchSinkConnectorConfig.RETRY_BACKOFF_MS_CONFIG);
      int maxRetry = config.getInt(ElasticsearchSinkConnectorConfig.MAX_RETRIES_CONFIG);
>>>>>>> 5d648662

      // Calculate the maximum possible backoff time ...
      long maxRetryBackoffMs = RetryUtil.computeRetryWaitTimeInMillis(maxRetry, retryBackoffMs);
      if (maxRetryBackoffMs > RetryUtil.MAX_RETRY_TIME_MS) {
        log.warn("This connector uses exponential backoff with jitter for retries, "
                + "and using '{}={}' and '{}={}' results in an impractical but possible maximum "
                + "backoff time greater than {} hours.",
                ElasticsearchSinkConnectorConfig.MAX_RETRIES_CONFIG, maxRetry,
                ElasticsearchSinkConnectorConfig.RETRY_BACKOFF_MS_CONFIG, retryBackoffMs,
                TimeUnit.MILLISECONDS.toHours(maxRetryBackoffMs));
      }

      if (client != null) {
        this.client = client;
      } else {
        List<String> address =
            config.getList(ElasticsearchSinkConnectorConfig.CONNECTION_URL_CONFIG);
        JestClientFactory factory = new JestClientFactory();
        factory.setHttpClientConfig(
            new HttpClientConfig.Builder(address)
                .multiThreaded(true)
                .build()
        );
        this.client = factory.getObject();
      }

      ElasticsearchWriter.Builder builder = new ElasticsearchWriter.Builder(this.client)
          .setType(type)
          .setIgnoreKey(ignoreKey, topicIgnoreKey)
          .setIgnoreSchema(ignoreSchema, topicIgnoreSchema)
          .setCompactMapEntries(useCompactMapEntries)
          .setTopicToIndexMap(topicToIndexMap)
          .setFlushTimoutMs(flushTimeoutMs)
          .setMaxBufferedRecords(maxBufferedRecords)
          .setMaxInFlightRequests(maxInFlightRequests)
          .setBatchSize(batchSize)
          .setLingerMs(lingerMs)
          .setRetryBackoffMs(retryBackoffMs)
          .setMaxRetry(maxRetry)
          .setDropInvalidMessage(dropInvalidMessage);

      writer = builder.build();
      writer.start();
    } catch (ConfigException e) {
      throw new ConnectException(
          "Couldn't start ElasticsearchSinkTask due to configuration error:",
          e
      );
    }
  }

  @Override
  public void open(Collection<TopicPartition> partitions) {
    log.debug("Opening the task for topic partitions: {}", partitions);
    Set<String> topics = new HashSet<>();
    for (TopicPartition tp : partitions) {
      topics.add(tp.topic());
    }
    writer.createIndicesForTopics(topics);
  }

  @Override
  public void put(Collection<SinkRecord> records) throws ConnectException {
    log.trace("Putting {} to Elasticsearch.", records);
    writer.write(records);
  }

  @Override
  public void flush(Map<TopicPartition, OffsetAndMetadata> offsets) {
    log.trace("Flushing data to Elasticsearch with the following offsets: {}", offsets);
    writer.flush();
  }

  @Override
  public void close(Collection<TopicPartition> partitions) {
    log.debug("Closing the task for topic partitions: {}", partitions);
  }

  @Override
  public void stop() throws ConnectException {
    log.info("Stopping ElasticsearchSinkTask.");
    if (writer != null) {
      writer.stop();
    }
    if (client != null) {
      client.shutdownClient();
    }
  }

  private Map<String, String> parseMapConfig(List<String> values) {
    Map<String, String> map = new HashMap<>();
    for (String value: values) {
      String[] parts = value.split(":");
      String topic = parts[0];
      String type = parts[1];
      map.put(topic, type);
    }
    return map;
  }

}<|MERGE_RESOLUTION|>--- conflicted
+++ resolved
@@ -60,11 +60,12 @@
 
       ElasticsearchSinkConnectorConfig config = new ElasticsearchSinkConnectorConfig(props);
       String type = config.getString(ElasticsearchSinkConnectorConfig.TYPE_NAME_CONFIG);
-<<<<<<< HEAD
       boolean ignoreKey =
           config.getBoolean(ElasticsearchSinkConnectorConfig.KEY_IGNORE_CONFIG);
       boolean ignoreSchema =
           config.getBoolean(ElasticsearchSinkConnectorConfig.SCHEMA_IGNORE_CONFIG);
+      boolean useCompactMapEntries =
+          config.getBoolean(ElasticsearchSinkConnectorConfig.COMPACT_MAP_ENTRIES_CONFIG);
 
 
       Map<String, String> topicToIndexMap =
@@ -91,23 +92,6 @@
           config.getInt(ElasticsearchSinkConnectorConfig.MAX_RETRIES_CONFIG);
       boolean dropInvalidMessage =
           config.getBoolean(ElasticsearchSinkConnectorConfig.DROP_INVALID_MESSAGE_CONFIG);
-=======
-      boolean ignoreKey = config.getBoolean(ElasticsearchSinkConnectorConfig.KEY_IGNORE_CONFIG);
-      boolean ignoreSchema = config.getBoolean(ElasticsearchSinkConnectorConfig.SCHEMA_IGNORE_CONFIG);
-      boolean useCompactMapEntries = config.getBoolean(ElasticsearchSinkConnectorConfig.COMPACT_MAP_ENTRIES_CONFIG);
-
-      Map<String, String> topicToIndexMap = parseMapConfig(config.getList(ElasticsearchSinkConnectorConfig.TOPIC_INDEX_MAP_CONFIG));
-      Set<String> topicIgnoreKey = new HashSet<>(config.getList(ElasticsearchSinkConnectorConfig.TOPIC_KEY_IGNORE_CONFIG));
-      Set<String> topicIgnoreSchema =  new HashSet<>(config.getList(ElasticsearchSinkConnectorConfig.TOPIC_SCHEMA_IGNORE_CONFIG));
-
-      long flushTimeoutMs = config.getLong(ElasticsearchSinkConnectorConfig.FLUSH_TIMEOUT_MS_CONFIG);
-      int maxBufferedRecords = config.getInt(ElasticsearchSinkConnectorConfig.MAX_BUFFERED_RECORDS_CONFIG);
-      int batchSize = config.getInt(ElasticsearchSinkConnectorConfig.BATCH_SIZE_CONFIG);
-      long lingerMs = config.getLong(ElasticsearchSinkConnectorConfig.LINGER_MS_CONFIG);
-      int maxInFlightRequests = config.getInt(ElasticsearchSinkConnectorConfig.MAX_IN_FLIGHT_REQUESTS_CONFIG);
-      long retryBackoffMs = config.getLong(ElasticsearchSinkConnectorConfig.RETRY_BACKOFF_MS_CONFIG);
-      int maxRetry = config.getInt(ElasticsearchSinkConnectorConfig.MAX_RETRIES_CONFIG);
->>>>>>> 5d648662
 
       // Calculate the maximum possible backoff time ...
       long maxRetryBackoffMs = RetryUtil.computeRetryWaitTimeInMillis(maxRetry, retryBackoffMs);
